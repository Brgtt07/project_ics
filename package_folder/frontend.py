import streamlit as st
import requests

# Cloud Run API URL
API_URL = 'https://project-ics-210911899890.europe-west1.run.app/predict'
# Local API URL for testing
api_local = 'http://localhost:8000/predict'

st.title("🌍 Find Your Ideal Country to Live!")
st.write("")

<<<<<<< HEAD
# User inputs (at the moment just to test)
climate = st.selectbox("Preferred Climate:", ["Hot", "Cold", "Moderate"])
cost_of_living = st.slider("💰 Cost of Living (1 - Low, 100 - High)", 1, 100, 50,
                            help="Select your preferred cost of living.")
safety = st.slider("Safety Level (1 - Low, 100 - High)", 1, 100, 50)
internet_quality = st.slider("Internet Quality (1 - Low, 100 - High)", 1, 100, 50)
=======
# User selects the importance of each feature (1-10 scale)
st.subheader("1️⃣ Rate the Importance of Each Category (1 = Not Important, 10 = Very Important)")
weights = {
    "Safety": st.slider("Safety", 1, 10, 5),
    "Cost of Living": st.slider("Cost of Living", 1, 10, 5),
    "Health Care Index": st.slider("Health Care", 1, 10, 5),
    "Internet Speed": st.slider("Internet Speed", 1, 10, 5),
    "Temperature": st.slider("Temperature", 1, 10, 5)
}
st.write("")

# User selects qualitative choices for each feature
st.subheader("2️⃣ Select your Preferred Country Temperature Level")

# Defining the qualitative options
temperature_options = ["Cold", "Moderate", "Hot"]

# Creating qualitative slider
selected_temperature = st.select_slider("Temperature Range", options=temperature_options)

# Keeping the choice in a dict format
choices = {"Temperature Range": selected_temperature}
st.write(f"Selected Temperature: {selected_temperature}")
st.write("")
>>>>>>> 4254ef6f

# Submit button to trigger API call
if st.button("🎯 Find My Ideal Country"):
    # Prepare the data to send to the API
    user_preferences = {
        "weights": weights,
        "choices": choices
    }
<<<<<<< HEAD

    # Make API call
    try:
        response = requests.post(API_URL, json=data)
        response_data = response.json()

        # Display response
        st.success("Here are your results!")
        st.json(response_data)
    except Exception as e:
        st.error(f"Error connecting to API: {e}")
        st.info("Note: Make sure the API server is running on https://project-ics-210911899890.europe-west1.run.app")

# Test API button
if st.button("Test API"):
    test_endpoint = "http://localhost:8000/predict"
    # Prepare data for API call
    greeting = "not banana"  # or any other value you want to test
    # Make API call
    try:
        response = requests.get(f"{test_endpoint}?greeting={greeting}")
        response_data = response.json()

        # Display response
        st.success("Here are your results!")
        st.json(response_data)
    except Exception as e:
        st.error(f"Error connecting to API: {e}")
        st.info("Note: Make sure the API server is running on https://project-ics-210911899890.europe-west1.run.app")
=======
    # Make API call
    response = requests.post(api_local, json=user_preferences)

    if response.status_code == 200:
        results = response.json()
        st.subheader("🎯 Top Matching Countries:")
        if isinstance(results, list):
            for country in results:
                st.write(f"{country['country']} - Score: {country['score']:.2f}")
        else:
            st.write("API response error:", results)
    else:
        st.error("No countries found. Please try again.")
>>>>>>> 4254ef6f
<|MERGE_RESOLUTION|>--- conflicted
+++ resolved
@@ -9,14 +9,7 @@
 st.title("🌍 Find Your Ideal Country to Live!")
 st.write("")
 
-<<<<<<< HEAD
-# User inputs (at the moment just to test)
-climate = st.selectbox("Preferred Climate:", ["Hot", "Cold", "Moderate"])
-cost_of_living = st.slider("💰 Cost of Living (1 - Low, 100 - High)", 1, 100, 50,
-                            help="Select your preferred cost of living.")
-safety = st.slider("Safety Level (1 - Low, 100 - High)", 1, 100, 50)
-internet_quality = st.slider("Internet Quality (1 - Low, 100 - High)", 1, 100, 50)
-=======
+
 # User selects the importance of each feature (1-10 scale)
 st.subheader("1️⃣ Rate the Importance of Each Category (1 = Not Important, 10 = Very Important)")
 weights = {
@@ -41,7 +34,7 @@
 choices = {"Temperature Range": selected_temperature}
 st.write(f"Selected Temperature: {selected_temperature}")
 st.write("")
->>>>>>> 4254ef6f
+
 
 # Submit button to trigger API call
 if st.button("🎯 Find My Ideal Country"):
@@ -50,37 +43,6 @@
         "weights": weights,
         "choices": choices
     }
-<<<<<<< HEAD
-
-    # Make API call
-    try:
-        response = requests.post(API_URL, json=data)
-        response_data = response.json()
-
-        # Display response
-        st.success("Here are your results!")
-        st.json(response_data)
-    except Exception as e:
-        st.error(f"Error connecting to API: {e}")
-        st.info("Note: Make sure the API server is running on https://project-ics-210911899890.europe-west1.run.app")
-
-# Test API button
-if st.button("Test API"):
-    test_endpoint = "http://localhost:8000/predict"
-    # Prepare data for API call
-    greeting = "not banana"  # or any other value you want to test
-    # Make API call
-    try:
-        response = requests.get(f"{test_endpoint}?greeting={greeting}")
-        response_data = response.json()
-
-        # Display response
-        st.success("Here are your results!")
-        st.json(response_data)
-    except Exception as e:
-        st.error(f"Error connecting to API: {e}")
-        st.info("Note: Make sure the API server is running on https://project-ics-210911899890.europe-west1.run.app")
-=======
     # Make API call
     response = requests.post(api_local, json=user_preferences)
 
@@ -94,4 +56,3 @@
             st.write("API response error:", results)
     else:
         st.error("No countries found. Please try again.")
->>>>>>> 4254ef6f
