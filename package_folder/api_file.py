"""
FastAPI backend for the Ideal Country Selector application.

This module implements the REST API endpoints for the Ideal Country Selector application.
It provides endpoints for recommending countries based on user preferences and handles
the integration between the frontend and the recommendation algorithm.

Endpoints:
    - GET /: Simple health check endpoint
    - POST /recommend-countries: Main endpoint for generating country recommendations
"""

from fastapi import FastAPI
from package_folder.scaling_pipeline import transform_user_inputs
from package_folder.weighted_sum import weighted_sum
import pandas as pd
import os

# Get the absolute path to the project directory
project_dir = os.path.dirname(os.path.dirname(os.path.abspath(__file__)))

app = FastAPI()

@app.get('/')
def root():
    """
    Health check endpoint that returns a simple message.
    
    Returns:
        dict: Simple status message
    """
    return {'hello': 'world'}

@app.post("/recommend-countries")
def recommend_countries(user_inputs: dict):
    """
<<<<<<< HEAD
    API route to recommend countries based on user inputs.
=======
    Generate country recommendations based on user preferences.
    
    This endpoint processes the user's preferences and importance ratings,
    filters countries based on the user's maximum monthly budget (if provided),
    and returns a ranked list of the top matching countries.
    
    Args:
        user_inputs: Dictionary containing user preferences and importance ratings:
            - climate_preference: String ("hot", "mild", "cold")
            - *_importance: Float (0-10) for each preference's importance
            - max_monthly_budget: Optional Float representing maximum budget in USD
    
    Returns:
        List of dictionaries, each containing:
            - country: Country name
            - country_score: Similarity score (higher is better)
>>>>>>> 94d0f046
    """
    # Process user inputs (encoding and normalization), returns a dictionary
    processed_inputs = transform_user_inputs(user_inputs)

    # Load the dataset
    data_path = os.path.join(project_dir, "raw_data", "merged_country_level", "scaled_merged_data_after_imputation.csv")
    data = pd.read_csv(data_path)

    # Filter the dataset based on the max_monthly_budget
    if 'max_monthly_budget' in processed_inputs:
        data = data[data['average_monthly_cost_$'] <= processed_inputs['max_monthly_budget']]

    # Filter by continent before the normalization
    if processed_inputs.get("filtered_countries"):  # To make sure there are filtered countries
        data = data[data["country"].str.lower().isin([c.lower() for c in processed_inputs["filtered_countries"]])]

    # Calculate weighted scores
    result_df = weighted_sum(data, processed_inputs)

    return result_df.to_dict(orient="records")<|MERGE_RESOLUTION|>--- conflicted
+++ resolved
@@ -34,13 +34,11 @@
 @app.post("/recommend-countries")
 def recommend_countries(user_inputs: dict):
     """
-<<<<<<< HEAD
-    API route to recommend countries based on user inputs.
-=======
     Generate country recommendations based on user preferences.
     
     This endpoint processes the user's preferences and importance ratings,
     filters countries based on the user's maximum monthly budget (if provided),
+    the continent preference (if provided),
     and returns a ranked list of the top matching countries.
     
     Args:
@@ -53,7 +51,6 @@
         List of dictionaries, each containing:
             - country: Country name
             - country_score: Similarity score (higher is better)
->>>>>>> 94d0f046
     """
     # Process user inputs (encoding and normalization), returns a dictionary
     processed_inputs = transform_user_inputs(user_inputs)
